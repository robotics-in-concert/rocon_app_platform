--- conflicted
+++ resolved
@@ -323,35 +323,21 @@
         try:
             start_resp = caps_list.start_capability(cap["name"])
         except rospy.ROSException as exc:
-<<<<<<< HEAD
             message = ("Rapp Manager : service for starting capabilities is not available."
-=======
-            message = ("Service for starting capabilities is not available."
->>>>>>> 785d8d2c
                        + " Will not start app. Error:"
                        + str(exc))
             rospy.logerr("Rapp Manager : %s" % message)
             return False, message
         except IOError as exc:
-<<<<<<< HEAD
             message = ("Rapp Manager : error occurred while processing 'start_capability' service."
-=======
-            message = ("Error occurred while processing 'start_capability' service."
->>>>>>> 785d8d2c
                        + " Will not start app. Error: "
                        + str(exc))
             rospy.logerr("Rapp Manager : %s" % message)
             return False, message
         if start_resp:
-<<<<<<< HEAD
             rospy.loginfo("Rapp Manager : started required capability '" + str(cap["name"]) + "'.")
         else:
             message = ("Rapp Manager : starting capability '" + str(cap["name"]) + " was not successful."
-=======
-            rospy.loginfo("App Manager : Started required capability '" + str(cap["name"]) + "'.")
-        else:
-            message = ("Starting capability '" + str(cap["name"]) + " was not successful."
->>>>>>> 785d8d2c
                        " Will not start app.")
             rospy.logerr("Rapp Manager : %s" % message)
             return False, message
@@ -374,31 +360,19 @@
         try:
             start_resp = caps_list.stop_capability(cap["name"])
         except rospy.ROSException as exc:
-<<<<<<< HEAD
             message = ("Rapp Manager : Service for stopping capabilities is not available."
-=======
-            message = ("Service for stopping capabilities is not available."
->>>>>>> 785d8d2c
                        + " Error:" + str(exc))
             rospy.logerr("Rapp Manager : %s" % message)
             return False, message
         except IOError as exc:
-<<<<<<< HEAD
-            message = ("Rapp Manager : Error occurred while processing 'stop_capability' service."
-=======
-            message = ("Error occurred while processing 'stop_capability' service."
->>>>>>> 785d8d2c
+            message = ("Rapp Manager : error occurred while processing 'stop_capability' service."
                        + " Error: " + str(exc))
             rospy.logerr("Rapp Manager : %s" % message)
             return False, message
         if start_resp:
             rospy.loginfo("Rapp Manager : Stopped required capability '" + str(cap["name"]) + "'.")
         else:
-<<<<<<< HEAD
-            message = ("Rapp Manager : Stopping capability '" + str(cap["name"])
-=======
-            message = ("Stopping capability '" + str(cap["name"])
->>>>>>> 785d8d2c
+            message = ("Rapp Manager : stopping capability '" + str(cap["name"])
                        + " was not successful.")
             rospy.logerr("Rapp Manager : %s" % message)
             return False, message
