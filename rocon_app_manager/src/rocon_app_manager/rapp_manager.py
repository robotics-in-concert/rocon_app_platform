#!/usr/bin/env python
#
# License: BSD
#   https://raw.github.com/robotics-in-concert/rocon_app_platform/license/LICENSE
#
##############################################################################
# Imports
##############################################################################

import rospy
import os
import sys
import time
import thread
import traceback
import roslaunch.pmon
from .rapp_list import RappListFile
from .caps_list import CapsList
from .utils import platform_compatible, platform_tuple
import rocon_utilities
from rocon_utilities import create_gateway_rule, create_gateway_remote_rule
import rocon_app_manager_msgs.msg as rapp_manager_msgs
import rocon_app_manager_msgs.srv as rapp_manager_srvs
import rocon_std_msgs.msg as rocon_std_msgs
import rocon_std_msgs.srv as rocon_std_srvs
import gateway_msgs.msg as gateway_msgs
import gateway_msgs.srv as gateway_srvs
import std_msgs.msg as std_msgs

# local imports
import exceptions
from ros_parameters import setup_ros_parameters

##############################################################################
# App Manager
##############################################################################


class RappManager(object):
    """
        Robot App Manager ~ Rocon App Manager
    """

    ##########################################################################
    # Initialisation
    ##########################################################################

    def __init__(self):
        self._namespace = None  # Namespace that gets used as default namespace for rapp connections
        self._gateway_name = None  # Name of our local gateway (if available)
        self._gateway_ip = None  # IP/Hostname of our local gateway if available
        self._remote_name = None  # Name (gateway name) for the entity that is remote controlling this app manager
        self._current_rapp = None  # App that is running, otherwise None
        self._application_namespace = None  # Push all app connections underneath this namespace
        roslaunch.pmon._init_signal_handlers()
        self._services = {}
        self._publishers = {}

        self._param = setup_ros_parameters()
        self._set_platform_info()
        self._init_gateway_services()
        self._init_default_service_names()

        self.apps = {}
        self.app_list_file = {}
        self._get_pre_installed_app_list()  # It sets up an app directory and load installed app list from directory
        self.caps_list = {}
        self._determine_runnable_apps()
        self._initialising_services = False
        self._init_services()
        self._publish_app_list()
<<<<<<< HEAD
        rospy.loginfo("App Manager : Ready.")
=======
        if self._param['auto_start_rapp']:  # None and '' are both false here
            request = rapp_manager_srvs.StartAppRequest(self._param['auto_start_rapp'], [])
            unused_response = self._process_start_app(request)
>>>>>>> 8c11859a

        self._debug_ignores = {}  # a remote_controller_name : timestamp of the last time we logged an ignore response

    def _set_platform_info(self):
        self.platform_info = rocon_std_msgs.PlatformInfo()
        self.platform_info.os = rocon_std_msgs.PlatformInfo.OS_LINUX
        self.platform_info.version = rocon_std_msgs.PlatformInfo.VERSION_ANY  # don't care
        self.platform_info.platform = self._param['robot_type']
        self.platform_info.system = rocon_std_msgs.PlatformInfo.SYSTEM_ROS
        self.platform_info.name = self._param['robot_name']
        try:
            filename = rocon_utilities.find_resource_from_string(self._param['robot_icon'])
            self.platform_info.icon = rocon_utilities.icon_to_msg(filename)
        except exceptions.NotFoundException:
            rospy.logwarn("App Manager : icon resource not found [%s]" % self._param['robot_icon'])
            self.platform_info.icon = rocon_std_msgs.Icon()
        except ValueError:
            rospy.logwarn("App Manager : invalid resource name [%s]" % self._param['robot_icon'])
            self.platform_info.icon = rocon_std_msgs.Icon()

    def _init_default_service_names(self):
        self._default_service_names = {}
        self._default_service_names['platform_info'] = 'platform_info'
        self._default_service_names['list_installed_apps'] = 'list_installed_apps'
        self._default_service_names['list_runnable_apps'] = 'list_runnable_apps'
        self._default_service_names['status'] = 'status'
        self._default_service_names['invite'] = 'invite'
        self._default_service_names['start_app'] = 'start_app'
        self._default_service_names['stop_app'] = 'stop_app'
        # Latched publishers
        self._default_publisher_names = {}
        self._default_publisher_names['installed_apps_list'] = 'installed_apps_list'
        self._default_publisher_names['runnable_apps_list'] = 'runnable_apps_list'

    def _init_gateway_services(self):
        self._gateway_services = {}
        self._gateway_services['gateway_info'] = rocon_utilities.SubscriberProxy('~gateway_info', gateway_msgs.GatewayInfo)
        self._gateway_services['remote_gateway_info'] = rospy.ServiceProxy('~remote_gateway_info', gateway_srvs.RemoteGatewayInfo)
        self._gateway_services['flip'] = rospy.ServiceProxy('~flip', gateway_srvs.Remote)
        self._gateway_services['advertise'] = rospy.ServiceProxy('~advertise', gateway_srvs.Advertise)
        self._gateway_services['pull'] = rospy.ServiceProxy('~pull', gateway_srvs.Remote)
        self._gateway_publishers = {}
        self._gateway_publishers['force_update'] = rospy.Publisher("~force_update", std_msgs.Empty)

    def _init_services(self):
        '''
          This initialises all the app manager services. It depends on whether we're initialising for standalone,
          or connected (pairing/concert) modes. This should not be activated multiply!
        '''
        if self._initialising_services:
            # We could use a lock to protect this, but since the only places we call this is in the
            # and in the spin(), then we just use a flag to protect.
            return False
        self._initialising_services = True
        if self._services:
            for service in self._services.values():
                service.shutdown()
            for publisher in self._publishers.values():
                publisher.unregister()
            self._services = {}
            self._publishers = {}
        self._service_names = {}
        self._publisher_names = {}
        base_name = self._gateway_name if self._gateway_name else self._param['robot_name']  # latter option is for standalone mode
        for name in self._default_service_names:
            self._service_names[name] = '/' + base_name + '/' + name
        for name in self._default_publisher_names:
            self._publisher_names[name] = '/' + base_name + '/' + name
        self._application_namespace = base_name
        try:
            # Advertisable services - we advertise these by default advertisement rules for the app manager's gateway.
<<<<<<< HEAD
            self._services['platform_info'] = rospy.Service(self._service_names['platform_info'], rapp_manager_srvs.GetPlatformInfo, self._process_platform_info)
            self._services['list_installed_apps'] = rospy.Service(self._service_names['list_installed_apps'], rapp_manager_srvs.GetAppList, self._process_get_installed_app_list)
            self._services['list_runnable_apps'] = rospy.Service(self._service_names['list_runnable_apps'], rapp_manager_srvs.GetAppList, self._process_get_runnable_app_list)
=======
            self._services['platform_info'] = rospy.Service(self._service_names['platform_info'], rocon_std_srvs.GetPlatformInfo, self._process_platform_info)
            self._services['list_apps'] = rospy.Service(self._service_names['list_apps'], rapp_manager_srvs.GetAppList, self._process_get_app_list)
>>>>>>> 8c11859a
            self._services['status'] = rospy.Service(self._service_names['status'], rapp_manager_srvs.Status, self._process_status)
            self._services['invite'] = rospy.Service(self._service_names['invite'], rapp_manager_srvs.Invite, self._process_invite)
            # Flippable services
            self._services['start_app'] = rospy.Service(self._service_names['start_app'], rapp_manager_srvs.StartApp, self._process_start_app)
            self._services['stop_app'] = rospy.Service(self._service_names['stop_app'], rapp_manager_srvs.StopApp, self._process_stop_app)
            # Latched publishers
            self._publishers['installed_apps_list'] = rospy.Publisher(self._publisher_names['installed_apps_list'], rapp_manager_msgs.AppList, latch=True)
            self._publishers['runnable_apps_list'] = rospy.Publisher(self._publisher_names['runnable_apps_list'], rapp_manager_msgs.AppList, latch=True)
            # Force an update on the gateway
            self._gateway_publishers['force_update'].publish(std_msgs.Empty())
        except Exception as unused_e:
            traceback.print_exc(file=sys.stdout)
            self._initialising_services = False
            return False
        self._publish_app_list()
        self._initialising_services = False
        return True

    def _get_pre_installed_app_list(self):
        '''
         Retrieves app lists from yaml file.
        '''
        self.apps['pre_installed'] = {}
        # Getting apps from installed list
        for resource_name in self._param['rapp_lists']:
            # should do some exception checking here, also utilise AppListFile properly.
<<<<<<< HEAD
            filename = utils.find_resource(resource_name)
            try:
                self.app_list_file = RappListFile(filename)
            except IOError as e:  # if file is not found
                rospy.logwarn("App Manager : %s" % str(e))
                return
            for app in self.app_list_file.available_apps:
                if platform_compatible(platform_tuple(self.platform_info.platform, self.platform_info.system, self.platform_info.robot), app.data['platform']):
=======
            filename = rocon_utilities.find_resource_from_string(resource_name)
            app_list_file = RappListFile(filename)
            for app in app_list_file.available_apps:
                if platform_compatible(platform_tuple(self.platform_info.os, self.platform_info.version, self.platform_info.system, self.platform_info.platform), app.data['platform']):
>>>>>>> 8c11859a
                    self.apps['pre_installed'][app.data['name']] = app
                else:
                    rospy.logwarn('App : ' + str(app.data['name']) + ' is incompatible. App : (' + str(app.data['platform']) + ')  App Manager : (' +
                                  str(self.platform_info.os) + '.' + str(self.platform_info.version) + '.' + str(self.platform_info.system) + '.' + str(self.platform_info.platform) + ')')

    def _determine_runnable_apps(self):
        '''
         Prun unsupported apps, i.e. not all required capabilities are available, and store the supported apps in
         separate list.
        '''
        # First try initialise the list of available capabilities
        no_caps_available = False
        try:
            self.caps_list = CapsList()
        except IOError as e:
            rospy.logwarn("App Manager : Could not initialise capability list! (" + str(e) + ")")
            rospy.logwarn("App Manager : Error message: '" + str(e) + "'")
            rospy.logwarn("App Manager : Apps requiring capabilities won't be runnable.")
            no_caps_available = True
        # Then add runable apps to list
        self.apps['runnable'] = {}
        for app_name in self.apps['pre_installed']:
            app = self.apps['pre_installed'][app_name]
            if no_caps_available:
                if 'required_capabilities' in app.data:
                    rospy.logwarn("App : '" + str(app.data['name'])
                                  + "' cannot be run, since capabilities are not available."
                                  + " App will be excluded from the list of runnable apps.")
                else:
                    self.apps['runnable'][app.data['name']] = app
                    rospy.loginfo("App : '" + str(app.data['name']) + "' added to the list of runnable apps.")
            else:
                try:
                    self.caps_list.compatibility_check(app)
                    self.apps['runnable'][app.data['name']] = app
                    rospy.loginfo("App : '" + str(app.data['name']) + "' added to the list of runnable apps.")
                except exceptions.MissingCapabilitiesException as e:
                    rospy.logwarn("App : '" + str(app.data['name']) + "' cannot be run, since some required capabilities ("
                                  + str(e.missing_caps)
                                  + ") are not installed. App will be excluded from the list of runnable apps.")

    ##########################################################################
    # Ros Callbacks
    ##########################################################################

    def _process_invite(self, req):
        '''
          @todo This needs better arranging for logic. Currently it ignores whitelists/blacklists if the local_remote_controllers
          only is flagged. Not an urgent use case though.

          To fix, just do abort checks for local remote controllers first, then put it through the rest of the logic as well.
        '''
        # Todo : add checks for whether client is currently busy or not
        response = rapp_manager_srvs.InviteResponse(True, rapp_manager_msgs.ErrorCodes.SUCCESS, "")
        if self._param['local_remote_controllers_only'] and not req.cancel:
            # Don't run this code if cancelling - sometimes our hub will have disappeared and we
            # just want to cancel regardless. Not the cleanest exit, but it will do.
            if self._gateway_name is None:
                return rapp_manager_srvs.InviteResponse(False,
                                                        rapp_manager_msgs.ErrorCodes.NO_LOCAL_GATEWAY,
                                                        "no gateway connection yet, invite impossible.")
            remote_gateway_info_request = gateway_srvs.RemoteGatewayInfoRequest()
            remote_gateway_info_request.gateways = []
            remote_gateway_info_response = self._gateway_services['remote_gateway_info'](remote_gateway_info_request)
            remote_target_name = req.remote_target_name
            remote_target_ip = None
            for gateway in remote_gateway_info_response.gateways:
                if gateway.name == remote_target_name:
                    remote_target_ip = gateway.ip
                    break
            if remote_target_ip is not None and self._gateway_ip == remote_target_ip:
                response = self._accept_invitation(req)
            else:
                return rapp_manager_srvs.InviteResponse(False,
                                 rapp_manager_msgs.ErrorCodes.LOCAL_INVITATIONS_ONLY,
                                 "local invitations only permitted.")
        elif req.remote_target_name in self._param['remote_controller_whitelist']:
            response = self._accept_invitation(req)
        elif len(self._param['remote_controller_whitelist']) == 0 and req.remote_target_name not in self._param['remote_controller_blacklist']:
            response = self._accept_invitation(req)
        else:
            # If we get here, we are not permitted to accept, either not in the whitelist, or in the blacklist
            if len(self._param['remote_controller_whitelist']) != 0:
                response = rapp_manager_srvs.InviteResponse(False, rapp_manager_msgs.ErrorCodes.INVITING_CONTROLLER_NOT_WHITELISTED, "not flagged in a non-empty whitelist")
            else:
                response = rapp_manager_srvs.InviteResponse(False, rapp_manager_msgs.ErrorCodes.INVITING_CONTROLLER_BLACKLISTED, "this remote controller has been blacklisted")
        return response

    def _accept_invitation(self, req):
        '''
          @return response message for the invitation
          @rtype rapp_manager_srvs.InviteResponse(result, error_code, message)
        '''
        # Abort checks
        if req.cancel and (req.remote_target_name != self._remote_name):
            rospy.logwarn("App Manager : ignoring request from %s to cancel invitation as it is not the current remote controller [%s]" % (str(req.remote_target_name), self._remote_name))
            return rapp_manager_srvs.InviteResponse(False, rapp_manager_msgs.ErrorCodes.NOT_CURRENT_REMOTE_CONTROLLER, "ignoring request from %s to cancel invitation as it is not the current remote controller [%s]")
        if not req.cancel and self._remote_name is not None:
            if req.remote_target_name == self._remote_name:
                rospy.logwarn("App Manager : bastards are sending us repeat invites, so we ignore - we are already working for them! [%s]" % self._remote_name)
                return rapp_manager_srvs.InviteResponse(True, rapp_manager_msgs.ErrorCodes.SUCCESS, "you are a bastard, stop spamming us - you already invited this app manager!")
            else:
                if (req.remote_target_name not in self._debug_ignores or
                     ((rospy.Time.now() - self._debug_ignores[req.remote_target_name]) > rospy.Duration(120))):
                        self._debug_ignores[req.remote_target_name] = rospy.Time.now()
                        rospy.loginfo("App Manager : ignoring invitation from %s [already invited by %s]" % (str(req.remote_target_name), self._remote_name))
                return rapp_manager_srvs.InviteResponse(False, rapp_manager_msgs.ErrorCodes.ALREADY_REMOTE_CONTROLLED, "already remote controlled from %s" % self._remote_name)
        # Variable setting
        if req.application_namespace == '':
            if self._gateway_name:
                self._application_namespace = self._gateway_name
            else:
                self._application_namespace = ''
        else:
            self._application_namespace = req.application_namespace
        # Flips/Unflips
        try:
            self._flip_connections(req.remote_target_name,
                                   [self._service_names['start_app'], self._service_names['stop_app']],
                                   gateway_msgs.ConnectionType.SERVICE,
                                   req.cancel
                                   )
        except Exception as unused_e:
            traceback.print_exc(file=sys.stdout)
            return False
        # Cleaning up and setting final state
        if req.cancel:
            if req.remote_target_name == self._remote_name:
                rospy.loginfo("App Manager : cancelling remote control of this system [%s]" % str(req.remote_target_name))
                if self._current_rapp:
                    self._process_stop_app()
                self._remote_name = None
        else:
            rospy.loginfo("App Manager : accepting invitation to be remote controlled [%s]" % str(req.remote_target_name))
            self._remote_name = req.remote_target_name
        return rapp_manager_srvs.InviteResponse(True, rapp_manager_msgs.ErrorCodes.SUCCESS, "success")

    def _process_platform_info(self, req):
        return rocon_std_srvs.GetPlatformInfoResponse(self.platform_info)

    def _process_status(self, req):
        '''
          Serve some details about the current app manager status:

          - who is controlling it (i.e. who it flipped start_app etc to)
          - the namespace it is publishing it and its apps interfaces on
          - the current app status (runnning or stopped)

          @param req : status request object (empty)
          @type rapp_manager_srvs.StatusRequest
        '''
        response = rapp_manager_srvs.StatusResponse()
        if self._current_rapp:
            response.application_status = rapp_manager_msgs.Constants.APP_RUNNING
            response.application = self._current_rapp.to_msg()
        else:
            response.application_status = rapp_manager_msgs.Constants.APP_STOPPED
            response.application = rapp_manager_msgs.App()
        if self._remote_name:
            response.remote_controller = self._remote_name
        else:
            response.remote_controller = rapp_manager_msgs.Constants.NO_REMOTE_CONNECTION
        response.application_namespace = self._application_namespace
        return response

    def _get_app_list(self, apps_type):
        app_list = []
        for app_name in self.apps[apps_type]:
            app = self.apps[apps_type][app_name]
            app_list.append(app.to_msg())
        return app_list

    def _process_get_installed_app_list(self, req):
        response = rapp_manager_srvs.GetAppListResponse()
        response.available_apps.extend(self._get_app_list('pre_installed'))
        response.running_apps = []
        if self._current_rapp:
            response.running_apps.append(self._current_rapp.to_msg())
        return response

    def _process_get_runnable_app_list(self, req):
        response = rapp_manager_srvs.GetAppListResponse()
        response.available_apps.extend(self._get_app_list('runnable'))
        response.running_apps = []
        if self._current_rapp:
            response.running_apps.append(self._current_rapp.to_msg())
        return response

    def _publish_app_list(self):
        '''
          Publishes an updated list of available and running apps (in that order).
        '''
        try:
            if self._current_rapp:
                self._publishers['runnable_apps_list'].publish(self._get_app_list('pre_installed'), [self._current_rapp.to_msg()])
            else:
                self._publishers['runnable_apps_list'].publish(self._get_app_list('runnable'), [])
        except KeyError:
            pass
        except rospy.exceptions.ROSException:  # publishing to a closed topic.
            pass

    def _process_start_app(self, req):
        resp = rapp_manager_srvs.StartAppResponse()
        resp.app_namespace = self._application_namespace
        rospy.loginfo("App Manager : request received to start app [%s]" % req.name)

        # check is the app is already running
        if self._current_rapp:
            resp.started = False
            resp.message = "an app is already running [%s]" % self._current_rapp.data['name']
            rospy.logwarn("App Manager : %s" % resp.message)
            return resp

        # check is the app is among the installed apps
        try:
            rapp = self.apps['pre_installed'][req.name]
        except KeyError:
            resp.started = False
            resp.message = ("The requested app '%s' is not installed." % req.name)
            rospy.logwarn("App Manager : %s" % resp.message)
            return resp

        # check is the app can be run
        try:
            rapp = self.apps['runnable'][req.name]
        except KeyError:
            resp.started = False
            resp.message = ("The requested app '%s' is installed, but cannot be started"
                            ", because its required capabilities are not available." % req.name)
            rospy.logwarn("App Manager : %s" % resp.message)
            return resp

<<<<<<< HEAD
        # check if the app requires capabilities
        if 'required_capabilities' in self.apps['runnable'][req.name].data:
            rospy.loginfo("App Manager : Starting required capabilities.")
            for cap in self.apps['runnable'][req.name].data['required_capabilities']:
                try:
                    start_resp = self.caps_list.start_capability(cap["name"])
                except rospy.ROSException as exc:
                    resp.started = False
                    resp.message = ("App Manager : Service for starting capabilities is not available."
                                    + " Will not start app. Error:"
                                    + str(exc))
                    rospy.logerr("App Manager : %s" % resp.message)
                    return resp
                except IOError as exc:
                    resp.started = False
                    resp.message = ("App Manager : Error occurred while processing 'start_capability' service."
                                    + " Will not start app. Error: "
                                    + str(exc))
                    rospy.logerr("App Manager : %s" % resp.message)
                    return resp
                if start_resp:
                    rospy.loginfo("App Manager : Started required capability '" + str(cap["name"]) + "'.")
                else:
                    resp.started = False
                    resp.message = ("App Manager : Starting capability '" + str(cap["name"]) + " was not successful."
                                    " Will not start app.")
                    rospy.logerr("App Manager : %s" % resp.message)
                    return resp
            rospy.loginfo("App Manager : All required capabilities have been started.")

        rospy.loginfo("App Manager : Starting app '" + req.name + "'.")

        if 'required_capabilities' in self.apps['runnable'][req.name].data:
            resp.started, resp.message, subscribers, publishers, services, action_clients, action_servers = \
                        rapp.start(self._application_namespace,
                                   req.remappings,
                                   self._param['app_output_to_screen'],
                                   self.caps_list)
        else:
            resp.started, resp.message, subscribers, publishers, services, action_clients, action_servers = \
                        rapp.start(self._application_namespace, req.remappings, self._param['app_output_to_screen'])
=======
        resp.started, resp.message, subscribers, publishers, services, action_clients, action_servers = \
                        rapp.start(self._application_namespace, self._gateway_name, self.platform_info, req.remappings, self._param['app_output_to_screen'])
>>>>>>> 8c11859a

        rospy.loginfo("App Manager : %s" % self._remote_name)
        # small pause (convenience only) to let connections to come up
        # gateway watcher usually rolls over slowly. so this makes sure the flips get enacted on promptly
        rospy.rostime.wallsleep(0.5)
        if self._remote_name:
            self._flip_connections(self._remote_name, subscribers, gateway_msgs.ConnectionType.SUBSCRIBER)
            self._flip_connections(self._remote_name, publishers, gateway_msgs.ConnectionType.PUBLISHER)
            self._flip_connections(self._remote_name, services, gateway_msgs.ConnectionType.SERVICE)
            self._flip_connections(self._remote_name, action_clients, gateway_msgs.ConnectionType.ACTION_CLIENT)
            self._flip_connections(self._remote_name, action_servers, gateway_msgs.ConnectionType.ACTION_SERVER)
        if resp.started:
            self._current_rapp = rapp
            self._publish_app_list()
            thread.start_new_thread(self._monitor_rapp, ())
        return resp

    def _process_stop_app(self, req=None):
        '''
          Stops a currently running rapp. This can be triggered via the stop_app service call (in which
          case req is configured), or if the rapp monitoring thread detects that it has
          naturally stopped by itself (in which case req is None).

          @param req : variable configured when triggered from the service call.
        '''
        resp = rapp_manager_srvs.StopAppResponse()
        if not self._current_rapp:
            resp.stopped = False
            resp.error_code = rapp_manager_msgs.ErrorCodes.RAPP_IS_NOT_RUNNING
            resp.message = "tried to stop a rapp, but no rapp found running"
            rospy.logwarn("App Manager : Received a request to stop a rapp, but no rapp found running.")
            return resp

        rapp_name = self._current_rapp.data['name']
        rospy.loginfo("App Manager : Stopping rapp '" + rapp_name + "'.")

        resp.stopped, resp.message, subscribers, publishers, services, action_clients, action_servers = \
                self._current_rapp.stop()

        if self._remote_name:
<<<<<<< HEAD
            self._flip_connections(self._remote_name, subscribers, gateway_msgs.ConnectionType.SUBSCRIBER, True)
            self._flip_connections(self._remote_name, publishers, gateway_msgs.ConnectionType.PUBLISHER, True)
            self._flip_connections(self._remote_name, services, gateway_msgs.ConnectionType.SERVICE, True)
            self._flip_connections(self._remote_name, action_clients, gateway_msgs.ConnectionType.ACTION_CLIENT, True)
            self._flip_connections(self._remote_name, action_servers, gateway_msgs.ConnectionType.ACTION_SERVER, True)

=======
            self._flip_connections(self._remote_name, subscribers, gateway_msgs.ConnectionType.SUBSCRIBER, cancel_flag=True)
            self._flip_connections(self._remote_name, publishers, gateway_msgs.ConnectionType.PUBLISHER, cancel_flag=True)
            self._flip_connections(self._remote_name, services, gateway_msgs.ConnectionType.SERVICE, cancel_flag=True)
            self._flip_connections(self._remote_name, action_clients, gateway_msgs.ConnectionType.ACTION_CLIENT, cancel_flag=True)
            self._flip_connections(self._remote_name, action_servers, gateway_msgs.ConnectionType.ACTION_SERVER, cancel_flag=True)
>>>>>>> 8c11859a
        if resp.stopped:
            self._current_rapp = None
            self._publish_app_list()
            if 'required_capabilities' in self.apps['runnable'][rapp_name].data:
                rospy.loginfo("App Manager : Stopping required capabilities.")
                for cap in self.apps['runnable'][rapp_name].data['required_capabilities']:
                    try:
                        start_resp = self.caps_list.stop_capability(cap["name"])
                    except rospy.ROSException as exc:
                        resp.started = False
                        resp.message = ("App Manager : Service for stopping capabilities is not available."
                                        + " Error:" + str(exc))
                        rospy.logerr("App Manager : %s" % resp.message)
                        return resp
                    except IOError as exc:
                        resp.started = False
                        resp.message = ("App Manager : Error occurred while processing 'stop_capability' service."
                                        + " Error: " + str(exc))
                        rospy.logerr("App Manager : %s" % resp.message)
                        return resp
                    if start_resp:
                        rospy.loginfo("App Manager : Stopped required capability '" + str(cap["name"]) + "'.")
                    else:
                        resp.started = False
                        resp.message = ("App Manager : Stopping capability '" + str(cap["name"])
                                        + " was not successful.")
                        rospy.logerr("App Manager : %s" % resp.message)
                        return resp
                rospy.loginfo("App Manager : All required capabilities have been stopped.")
        return resp

    ##########################################################################
    # Utilities
    ##########################################################################

    def _monitor_rapp(self):
        '''
         Monitors an executing rapp's status to determine if it's finished
         yet or not.Move this to the rapp_manager and pass it in via the app_monitor variable
         in the constructor.

         https://github.com/robotics-in-concert/rocon_app_platform/issues/31
        '''
        while self._current_rapp:  # can be unset if stop_app service was directly called
            if not self._current_rapp.is_running():
                self._process_stop_app()
                break
            time.sleep(0.1)

    def _load(self, directory, typ):
        '''
          It searchs *.rapp in directories
        '''
        applist = []
        for dpath, unused_, files in os.walk(directory):
            apps = [f for f in files if f.endswith(typ)]
            apps_with_path = [dpath + '/' + a for a in apps]
            apps_name = [a[0:len(a) - len(typ)] for a in apps]

            applist += list(zip(apps_name, apps_with_path))

        return applist

    def _advertise_services(self, service_names):
        '''
          Advertise rocon_app_manager services via the gateway,
          if it is available.

          @param service_names
          @type string
        '''
        if self._gateway_name:
            req = gateway_srvs.AdvertiseRequest()
            req.cancel = False
            req.rules = []
            for service_name in service_names:
                req.rules.append(create_gateway_rule(service_name, gateway_msgs.ConnectionType.SERVICE))
            unused_resp = self._gateway_services['advertise'](req)

    def _flip_connections(self, remote_name, connection_names, connection_type, cancel_flag=False):
        '''
          (Un)Flip a service to a remote gateway.

          @param remote_name : the name of the remote gateway to flip to.
          @type str
          @param connection_names : the topic/service/action_xxx names
          @type list of str
          @param connection_type : publisher, subscriber, service, action_client or action_server
          @type gateway_msgs.ConnectionType
          @param cancel_flag : whether or not we are flipping (false) or unflipping (true)
          @type bool
        '''
        if len(connection_names) == 0:
            return
        req = gateway_srvs.RemoteRequest()
        req.cancel = cancel_flag
        req.remotes = []
        for connection_name in connection_names:
            req.remotes.append(create_gateway_remote_rule(remote_name, create_gateway_rule(connection_name, connection_type)))
        try:
            resp = self._gateway_services['flip'](req)
        except rospy.service.ServiceException:
            # often disappears when the gateway shuts down just before the app manager, ignore silently.
            return
        if resp.result == 0:
            rospy.loginfo("App Manager : successfully flipped %s" % str([os.path.basename(name) for name in connection_names]))
        else:
            if resp.result == gateway_msgs.ErrorCodes.NO_HUB_CONNECTION and cancel_flag:
                # can often happen if a concert goes down and brings the hub down as as well
                # so just suppress this warning if it's a request to cancel
                rospy.logwarn("App Manager : failed to cancel flips (probably remote hub intentionally went down as well) [%s, %s]" % (resp.result, resp.error_message))
            else:
                rospy.logerr("App Manager : failed to flip [%s, %s]" % (resp.result, resp.error_message))

    def spin(self):
        while not rospy.is_shutdown():
            gateway_info = self._gateway_services['gateway_info'](timeout=rospy.Duration(0.3))
            if gateway_info:
                if gateway_info.connected:
                    self._gateway_name = gateway_info.name
                    self._gateway_ip = gateway_info.ip
                    if self._init_services():
                        break
            # don't need a sleep since our timeout on the service call acts like this.
        rospy.spin()<|MERGE_RESOLUTION|>--- conflicted
+++ resolved
@@ -69,15 +69,14 @@
         self._initialising_services = False
         self._init_services()
         self._publish_app_list()
-<<<<<<< HEAD
-        rospy.loginfo("App Manager : Ready.")
-=======
+
         if self._param['auto_start_rapp']:  # None and '' are both false here
             request = rapp_manager_srvs.StartAppRequest(self._param['auto_start_rapp'], [])
             unused_response = self._process_start_app(request)
->>>>>>> 8c11859a
 
         self._debug_ignores = {}  # a remote_controller_name : timestamp of the last time we logged an ignore response
+
+        rospy.loginfo("App Manager : Ready.")
 
     def _set_platform_info(self):
         self.platform_info = rocon_std_msgs.PlatformInfo()
@@ -147,14 +146,9 @@
         self._application_namespace = base_name
         try:
             # Advertisable services - we advertise these by default advertisement rules for the app manager's gateway.
-<<<<<<< HEAD
-            self._services['platform_info'] = rospy.Service(self._service_names['platform_info'], rapp_manager_srvs.GetPlatformInfo, self._process_platform_info)
+            self._services['platform_info'] = rospy.Service(self._service_names['platform_info'], rocon_std_srvs.GetPlatformInfo, self._process_platform_info)
+            self._services['list_apps'] = rospy.Service(self._service_names['list_runnable_apps'], rapp_manager_srvs.GetAppList, self._process_get_runnable_app_list)
             self._services['list_installed_apps'] = rospy.Service(self._service_names['list_installed_apps'], rapp_manager_srvs.GetAppList, self._process_get_installed_app_list)
-            self._services['list_runnable_apps'] = rospy.Service(self._service_names['list_runnable_apps'], rapp_manager_srvs.GetAppList, self._process_get_runnable_app_list)
-=======
-            self._services['platform_info'] = rospy.Service(self._service_names['platform_info'], rocon_std_srvs.GetPlatformInfo, self._process_platform_info)
-            self._services['list_apps'] = rospy.Service(self._service_names['list_apps'], rapp_manager_srvs.GetAppList, self._process_get_app_list)
->>>>>>> 8c11859a
             self._services['status'] = rospy.Service(self._service_names['status'], rapp_manager_srvs.Status, self._process_status)
             self._services['invite'] = rospy.Service(self._service_names['invite'], rapp_manager_srvs.Invite, self._process_invite)
             # Flippable services
@@ -181,21 +175,14 @@
         # Getting apps from installed list
         for resource_name in self._param['rapp_lists']:
             # should do some exception checking here, also utilise AppListFile properly.
-<<<<<<< HEAD
-            filename = utils.find_resource(resource_name)
+            filename = rocon_utilities.find_resource_from_string(resource_name)
             try:
                 self.app_list_file = RappListFile(filename)
             except IOError as e:  # if file is not found
                 rospy.logwarn("App Manager : %s" % str(e))
                 return
             for app in self.app_list_file.available_apps:
-                if platform_compatible(platform_tuple(self.platform_info.platform, self.platform_info.system, self.platform_info.robot), app.data['platform']):
-=======
-            filename = rocon_utilities.find_resource_from_string(resource_name)
-            app_list_file = RappListFile(filename)
-            for app in app_list_file.available_apps:
                 if platform_compatible(platform_tuple(self.platform_info.os, self.platform_info.version, self.platform_info.system, self.platform_info.platform), app.data['platform']):
->>>>>>> 8c11859a
                     self.apps['pre_installed'][app.data['name']] = app
                 else:
                     rospy.logwarn('App : ' + str(app.data['name']) + ' is incompatible. App : (' + str(app.data['platform']) + ')  App Manager : (' +
@@ -429,7 +416,6 @@
             rospy.logwarn("App Manager : %s" % resp.message)
             return resp
 
-<<<<<<< HEAD
         # check if the app requires capabilities
         if 'required_capabilities' in self.apps['runnable'][req.name].data:
             rospy.loginfo("App Manager : Starting required capabilities.")
@@ -470,11 +456,7 @@
                                    self.caps_list)
         else:
             resp.started, resp.message, subscribers, publishers, services, action_clients, action_servers = \
-                        rapp.start(self._application_namespace, req.remappings, self._param['app_output_to_screen'])
-=======
-        resp.started, resp.message, subscribers, publishers, services, action_clients, action_servers = \
                         rapp.start(self._application_namespace, self._gateway_name, self.platform_info, req.remappings, self._param['app_output_to_screen'])
->>>>>>> 8c11859a
 
         rospy.loginfo("App Manager : %s" % self._remote_name)
         # small pause (convenience only) to let connections to come up
@@ -515,20 +497,12 @@
                 self._current_rapp.stop()
 
         if self._remote_name:
-<<<<<<< HEAD
-            self._flip_connections(self._remote_name, subscribers, gateway_msgs.ConnectionType.SUBSCRIBER, True)
-            self._flip_connections(self._remote_name, publishers, gateway_msgs.ConnectionType.PUBLISHER, True)
-            self._flip_connections(self._remote_name, services, gateway_msgs.ConnectionType.SERVICE, True)
-            self._flip_connections(self._remote_name, action_clients, gateway_msgs.ConnectionType.ACTION_CLIENT, True)
-            self._flip_connections(self._remote_name, action_servers, gateway_msgs.ConnectionType.ACTION_SERVER, True)
-
-=======
             self._flip_connections(self._remote_name, subscribers, gateway_msgs.ConnectionType.SUBSCRIBER, cancel_flag=True)
             self._flip_connections(self._remote_name, publishers, gateway_msgs.ConnectionType.PUBLISHER, cancel_flag=True)
             self._flip_connections(self._remote_name, services, gateway_msgs.ConnectionType.SERVICE, cancel_flag=True)
             self._flip_connections(self._remote_name, action_clients, gateway_msgs.ConnectionType.ACTION_CLIENT, cancel_flag=True)
             self._flip_connections(self._remote_name, action_servers, gateway_msgs.ConnectionType.ACTION_SERVER, cancel_flag=True)
->>>>>>> 8c11859a
+
         if resp.stopped:
             self._current_rapp = None
             self._publish_app_list()
