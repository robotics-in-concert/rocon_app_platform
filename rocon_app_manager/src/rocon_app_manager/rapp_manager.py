--- conflicted
+++ resolved
@@ -547,16 +547,19 @@
           :param req: variable configured when triggered from the service call.
         '''
         resp = rapp_manager_srvs.StopRappResponse()
-        if not self._current_rapp:
+        try:  # use a try-except block here so the check is atomic
+            rapp_name = self._current_rapp.data['name']
+            self._current_rapp = None  # immediately prevent it from trying to stop the app again
+        except AttributeError:
             resp.stopped = False
             resp.error_code = rapp_manager_msgs.ErrorCodes.RAPP_IS_NOT_RUNNING
-            resp.message = "Tried to stop rapp '%s', but no rapp found running." % self._current_rapp.data['name']
+            resp.message = "Tried to stop a rapp, but no rapp found running."
             rospy.logwarn("Rapp Manager : %s" % resp.message)
             return resp
 
-        rospy.loginfo("Rapp Manager : Stopping rapp '" + self._current_rapp.data['name'] + "'.")
-
-        resp.stopped, resp.message, subscribers, publishers, services, action_clients, action_servers = self._current_rapp.stop()
+        rospy.loginfo("Rapp Manager : stopping rapp '" + rapp_name + "'.")
+
+        resp.stopped, resp.message, subscribers, publishers, services, action_clients, action_servers = self._runnable_apps[rapp_name].stop()
 
         if self._remote_name:
             self._flip_connections(self._remote_name, subscribers, gateway_msgs.ConnectionType.SUBSCRIBER, cancel_flag=True)
@@ -566,21 +569,12 @@
             self._flip_connections(self._remote_name, action_servers, gateway_msgs.ConnectionType.ACTION_SERVER, cancel_flag=True)
 
         if resp.stopped:
-<<<<<<< HEAD
             if 'required_capabilities' in self._runnable_apps[rapp_name].data:
                 rospy.loginfo("Rapp Manager : Stopping required capabilities.")
                 result, message = stop_capabilities_from_caps_list(self._runnable_apps[rapp_name].data['required_capabilities'], self.caps_list)
-=======
-            if 'required_capabilities' in self._current_rapp.data:
-                rospy.loginfo("Rapp Manager : Stopping required capabilities.")
-                result, message = stop_capabilities_from_caps_list(self._current_rapp.data['required_capabilities'], self.caps_list)
->>>>>>> 0b7de323
-                if not result:  # if not none, it failed to start capabilities
+                if not result:  # if not none, it failed to stop capabilities
                     resp.stop = False
                     resp.message = message
-            self._publish_rapp_list()
-            self._publish_status()
-            self._current_rapp = None
             self._publish_rapp_list()
             self._publish_status()
         return resp
