#
# License: BSD
#   https://raw.github.com/robotics-in-concert/rocon_app_platform/license/LICENSE
#
##############################################################################

import rospy
import roslaunch.parent
import tempfile
import roslib.names
import rocon_std_msgs.msg as rocon_std_msgs
from .exceptions import MissingCapabilitiesException

##############################################################################
# Utilities
##############################################################################


def dict_to_KeyValue(d):
    '''
      Converts a dictionary to key value ros msg type.

      :param d: dictionary
      :type d: dict

      :returns: KeyValue ros message
      :rtype: [rocon_std_msgs.KeyValue]
    '''
    l = []
    for k, v in d.iteritems():
        l.append(rocon_std_msgs.KeyValue(k, str(v)))
    return l


def _prepare_launch_text(launch_file, launch_args, application_namespace,
                         gateway_name, rocon_uri_string, capability_server_nodelet_manager_name=None):
    '''
      Prepare the launch file text. This essentially wraps the rapp launcher
      with the following roslaunch elements:

      - group namespace
      - roslaunch args

      The roslaunch args are a list of string keys used to select which
      automatically generated roslaunch args (e.g. namespace, name,
      rocon_uri properties) should get passed to the rapp. Note that we
      don't pass the whole set, because roslaunch args will throw an error
      if the rapp itself isn't expecting them. The logoc for determing this is
      in get_standard_args.

      :param launch_file: fully resolved launch file path
      :type launch_file: str
      :param launch_args: strings identifying the keys of the standard roslaunch args
             to send (not the args themselves)
      :type launch_args: [str]
      :param application_namespace: unique name granted indirectly via the
             gateways, we namespace everything under this
      :type application_namespace: str
      :param gateway_name: unique name granted to the gateway
      :type gateway_name: str
      :param rocon_uri_string: used to pass down information about the platform that is running this app to the app itself.
      :type rocon_uri_string: str - a rocon uri string

      The rocon_uri_string variable is a fixed identifier for this app manager's platform - i.e. no special
      characters or wildcards should be contained therein.
    '''

    # Prepare argument mapping
    launch_arg_mapping = {}
    launch_arg_mapping['application_namespace'] = application_namespace
    launch_arg_mapping['gateway_name'] = gateway_name
    launch_arg_mapping['rocon_uri'] = rocon_uri_string
    launch_arg_mapping['capability_server_nodelet_manager_name'] = capability_server_nodelet_manager_name

    launch_text = '<launch>\n  <include ns="%s" file="%s">\n' % (application_namespace, launch_file)
    for arg in launch_args:
        launch_text += '    <arg name="%s" value="%s"/>' % (arg, launch_arg_mapping[arg])
    launch_text += '  </include>\n</launch>\n'
    return launch_text


def resolve_chain_remappings(nodes):
    '''
        Resolve chain remapping rules contained in node remapping arguments
        replace the node remapping argument

        :param nodes: roslaunch nodes
        :type nodes: roslaunch.Nodes[]
    '''
    for n in nodes:
        new_remap_args_dict = {}

        for fr, to in n.remap_args:
            if str(fr) in new_remap_args_dict:
                rospy.logwarn("Rapp Manager : Remapping rule for %s already exists. Ignoring remapping rule from %s to %s", str(fr), str(fr), str(to))
            else:
                # if there is a value which matches with remap_from, the value should be replaced with the new remap_to
                keys = [k for k, v in new_remap_args_dict.items() if v == str(fr)]
                for k in keys:
                    new_remap_args_dict[k] = str(to)

                new_remap_args_dict[str(fr)] = str(to)
        n.remap_args = new_remap_args_dict.items()


def prepare_launcher(data, application_namespace, gateway_name, rocon_uri_string, nodelet_manager_name, force_screen, temp):
    '''
      prepare roslaunch to start rapp.
    '''
    # Create modified roslaunch file include the application namespace (robot name + 'application')

    launch_text = _prepare_launch_text(data['launch'],
                                       data['launch_args'],
                                       application_namespace,
                                       gateway_name,
                                       rocon_uri_string,
                                       nodelet_manager_name)
    temp.write(launch_text)
    temp.close()  # unlink it later

    launch = roslaunch.parent.ROSLaunchParent(rospy.get_param("/run_id"),
                                              [temp.name],
                                              is_core=False,
                                              process_listeners=(),
                                              force_screen=force_screen)
    launch._load_config()

    return launch


def apply_remapping_rules_from_capabilities(launch_spec, data, caps_list):
    '''
      applies remapping rules from capabilities

      :param launch_spec: rapp launch specification
      :type launch_spec: roslaunch.parent.ROSLaunchParent
      :param data: rapp data
      :type data: dict
      :param caps_list: this holds the list of available capabilities, if app needs capabilities
      :type caps_list: CapsList
      :raises MissingCapabilitiesException: One or more capabilities are unavailable
      :raises rospy.ServiceException: Coulnd't get cap remappings from capability server
    '''
    caps_remap_from_list = []  # contains the app's topics/services/actions to be remapped
    caps_remap_to_list = []  # contains the new topic/service/action names
    for cap in data['required_capabilities']:  # get capability-specific remappings
<<<<<<< HEAD
        rospy.loginfo("Rapp Manager : Configuring remappings for capabilty '" + cap['name'] + "'.")
        if caps_list:
            caps_list.get_cap_remappings(cap, caps_remap_from_list, caps_remap_to_list)
        else:  # should not happen, since app would have been pruned
            raise Exception("Capabilities required, but capability list not provided.")
    for cap_remap in caps_remap_from_list:  # apply cap remappings
        remap_applied = False
        for node in launch_spec.config.nodes:  # look for cap remap topic is remap topics
            for node_remap in node.remap_args:  # topic from - topic to pairs
                if cap_remap in node_remap[0]:
                    node_remap[1] = unicode(caps_remap_to_list[caps_remap_from_list.index(cap_remap)])
                    rospy.loginfo("Rapp Manager : Will remap '" + node_remap[0]
                                  + "' to '" + node_remap[1] + "'.")
                    remap_applied = True
        if not remap_applied:  # can't determine to which the remapping should be applied to
            rospy.logwarn("Rapp Manager : Could not determine remapping for capability topic '"
                          + cap_remap + "'.")
            rospy.logwarn("Rapp Manager : App might not function correctly."
                          + " Add it to the remapped topics, if needed.")
=======
        rospy.loginfo("App Manager : Configuring remappings for capabilty '" + cap['name'] + "'.")
        try:
            caps_list.get_cap_remappings(cap, caps_remap_from_list, caps_remap_to_list)
        except MissingCapabilitiesException as mis_cap_exc:
            raise mis_cap_exc
        except rospy.ServiceException as srv_exc:
            raise srv_exc
    for node in launch_spec.config.nodes:  # apply remappings to all nodes
        for cap_remap in caps_remap_from_list:
            remap = [unicode(cap_remap), unicode(caps_remap_to_list[caps_remap_from_list.index(cap_remap)])]
            rospy.loginfo("App Manager : Will remap '" + remap[0]
                          + "' to '" + remap[1] + "'.")
            node.remap_args.append(remap)
>>>>>>> 785d8d2c


def apply_remapping_rules_from_start_app_request(launch_spec, data, remappings, application_namespace):
    '''
      applies remapping rules which are requested by start_app service

      :param launch_spec: rapp launch specification
      :type launch_spec: roslaunch.parent.ROSLaunchParent
      :param data: rapp data
      :type data: dict
      :param remapping: rules for the app flips.
      :type remapping: list of rocon_std_msgs.msg.Remapping values.
      :param application_namespace: unique name granted indirectly via the gateways, we namespace everything under this
      :type application_namespace: str

      :returns: Remapped public_interface dictionary
      :rtype: { connection_type: Remapping topic list}
    '''
    connections = {}

    # Prefix with robot name by default (later pass in remap argument)
    remap_from_list = [remapping.remap_from for remapping in remappings]
    remap_to_list = [remapping.remap_to for remapping in remappings]

    for connection_type in ['publishers', 'subscribers', 'services', 'action_clients', 'action_servers']:
        connections[connection_type] = []
        for t in data['public_interface'][connection_type]:
            remapped_name = None
            # Now we push the rapp launcher down into the prefixed
            # namespace, so just use it directly
            indices = [i for i, x in enumerate(remap_from_list) if x == t]
            if indices:
                if roslib.names.is_global(remap_to_list[indices[0]]):
                    remapped_name = remap_to_list[indices[0]]
                else:
                    remapped_name = '/' + application_namespace + "/" + remap_to_list[indices[0]]
                for N in launch_spec.config.nodes:
                    N.remap_args.append((t, remapped_name))
                connections[connection_type].append(remapped_name)
            else:
                # don't pass these in as remapping rules - they should map fine for the node as is
                # just by getting pushed down the namespace.
                #     https://github.com/robotics-in-concert/rocon_app_platform/issues/61
                # we still need to pass them back to register for flipping though.
                if roslib.names.is_global(t):
                    flipped_name = t
                else:
                    flipped_name = '/' + application_namespace + '/' + t
                connections[connection_type].append(flipped_name)
    return connections<|MERGE_RESOLUTION|>--- conflicted
+++ resolved
@@ -6,7 +6,6 @@
 
 import rospy
 import roslaunch.parent
-import tempfile
 import roslib.names
 import rocon_std_msgs.msg as rocon_std_msgs
 from .exceptions import MissingCapabilitiesException
@@ -144,28 +143,7 @@
     caps_remap_from_list = []  # contains the app's topics/services/actions to be remapped
     caps_remap_to_list = []  # contains the new topic/service/action names
     for cap in data['required_capabilities']:  # get capability-specific remappings
-<<<<<<< HEAD
         rospy.loginfo("Rapp Manager : Configuring remappings for capabilty '" + cap['name'] + "'.")
-        if caps_list:
-            caps_list.get_cap_remappings(cap, caps_remap_from_list, caps_remap_to_list)
-        else:  # should not happen, since app would have been pruned
-            raise Exception("Capabilities required, but capability list not provided.")
-    for cap_remap in caps_remap_from_list:  # apply cap remappings
-        remap_applied = False
-        for node in launch_spec.config.nodes:  # look for cap remap topic is remap topics
-            for node_remap in node.remap_args:  # topic from - topic to pairs
-                if cap_remap in node_remap[0]:
-                    node_remap[1] = unicode(caps_remap_to_list[caps_remap_from_list.index(cap_remap)])
-                    rospy.loginfo("Rapp Manager : Will remap '" + node_remap[0]
-                                  + "' to '" + node_remap[1] + "'.")
-                    remap_applied = True
-        if not remap_applied:  # can't determine to which the remapping should be applied to
-            rospy.logwarn("Rapp Manager : Could not determine remapping for capability topic '"
-                          + cap_remap + "'.")
-            rospy.logwarn("Rapp Manager : App might not function correctly."
-                          + " Add it to the remapped topics, if needed.")
-=======
-        rospy.loginfo("App Manager : Configuring remappings for capabilty '" + cap['name'] + "'.")
         try:
             caps_list.get_cap_remappings(cap, caps_remap_from_list, caps_remap_to_list)
         except MissingCapabilitiesException as mis_cap_exc:
@@ -178,7 +156,6 @@
             rospy.loginfo("App Manager : Will remap '" + remap[0]
                           + "' to '" + remap[1] + "'.")
             node.remap_args.append(remap)
->>>>>>> 785d8d2c
 
 
 def apply_remapping_rules_from_start_app_request(launch_spec, data, remappings, application_namespace):
