#
# License: BSD
#   https://raw.github.com/robotics-in-concert/rocon_app_platform/license/LICENSE
#
##############################################################################
# Imports
##############################################################################

import os
import yaml
import rospkg
import roslib.names
import rospy
from roslaunch.config import load_config_default
from roslaunch.core import RLException
import roslaunch.parent
import traceback
import tempfile
import rocon_python_utils
from .exceptions import AppException, InvalidRappException, MissingCapabilitiesException
import rocon_app_manager_msgs.msg as rapp_manager_msgs
import rocon_std_msgs.msg as rocon_std_msgs
import roslaunch.xmlloader

##############################################################################
# Class
##############################################################################


class PairingClient(object):
    '''
      A pairing client runs an app which is one which will work in tandem with
      this robot (rocon) app. The client is usually a smart phone or tablet.
    '''
    __slots__ = ['client_type', 'manager_data', 'app_data']

    def __init__(self, client_type, manager_data, app_data):
        self.client_type = client_type
        self.manager_data = manager_data
        self.app_data = app_data

    def as_dict(self):
        return {'client_type': self.client_type, 'manager_data': self.manager_data, 'app_data': self.app_data}

    def __eq__(self, other):
        if not isinstance(other, PairingClient):
            return False
        return self.client_type == other.client_type and \
               self.manager_data == other.manager_data and \
               self.app_data == other.app_data

    def __repr__(self):
        return yaml.dump(self.as_dict())


class Rapp(object):
    '''
        Got many inspiration and imported from willow_app_manager
        implementation (Jihoon)
    '''
    # I should add a __slots__ definition here to make it easy to read

    # standard args that can be put inside a rapp launcher, the rapp manager
    # will fill these args in when starting the rapp
    standard_args = ['gateway_name', 'application_namespace', 'rocon_uri']

    def __init__(self, package, package_relative_rapp_filename, rospack):
        '''
<<<<<<< HEAD
           :param package this rapp is nested in
           :type package: :py:class:`catkin_pkg.package.Package`
           :param package_relative_rapp_filename : string specified by the package export
           :type package_relative_rapp_filename: os.path
=======
           @param package: this rapp is nested in
           @type package: :py:class:`catkin_pkg.package.Package`
           @param package_relative_rapp_filename: string specified by the package export
           @type package_relative_rapp_filename: os.path
           @param rospack: utility cache to speed up ros resource searches
           @type rospack: :py:class:`rospkg.RosPack`
>>>>>>> 67f50816
        '''
        self.package_name = package.name
        self._rospack = rospack
        package_path = os.path.dirname(package.filename)
        self.filename = os.path.join(package_path, package_relative_rapp_filename)
        self._connections = {}
        for connection_type in ['publishers', 'subscribers', 'services', 'action_clients', 'action_servers']:
            self._connections[connection_type] = []
        rapp_name = os.path.splitext(os.path.basename(self.filename))[0]
        rospy.loginfo("App Manager : loading rapp '%s/%s'" % (package.name, rapp_name))
        with open(self.filename, 'r') as f:
            data = {}
            app_data = yaml.load(f.read())
            for reqd in ['launch', 'public_interface', 'compatibility']:
                if not reqd in app_data:
                    raise AppException("Invalid rapp file format [" + self.filename + "], missing required key [" + reqd + "]")
            data['name'] = package.name + "/" + rapp_name
            data['display_name'] = app_data.get('display', rapp_name)
            data['description'] = app_data.get('description', '')
            data['compatibility'] = app_data['compatibility']
            data['launch'] = self._find_rapp_resource(rapp_name, app_data['launch'])
            data['launch_args'] = get_standard_args(data['launch'])
<<<<<<< HEAD
            data['public_interface'] = self._load_interface(self._find_rapp_resource(rapp_name, package_path, app_data['public_interface']))
=======
            data['public_interface'] = self._load_interface(self._find_rapp_resource(rapp_name, app_data['public_interface']))
>>>>>>> 67f50816
            data['pairing_clients'] = self._load_pairing_clients(app_data, self.filename)
            if 'icon' not in app_data:
                data['icon'] = None
            else:
                data['icon'] = self._find_rapp_resource(rapp_name, app_data['icon'])
            data['status'] = 'Ready'
            required_capabilities = 'required_capabilities'
            if required_capabilities in app_data:
                data[required_capabilities] = []
                for cap in app_data[required_capabilities]:
                    data[required_capabilities].append(cap)
        self.data = data

    def _find_rapp_resource(self, rapp_name, resource):
        '''
          Find a rapp resource (.launch, .interface, icon) relative to the
          specified package path.

<<<<<<< HEAD
          :param rapp_name : name of the rapp, only used for log messages.
          :type rapp_name: str
          :param package_path : the root of the package to begin the search
          :type package_path: os.path
          :param resource : a typical resource identifier to look for
          :type resource: pkg_name/file pair in str format.
=======
          @param rapp_name : name of the rapp, only used for log messages.
          @type str
          @param resource : a typical resource identifier to look for
          @type pkg_name/file pair in str format.

          :raises: :exc:`.exceptions.AppException` if the resource is not found
>>>>>>> 67f50816
        '''
        try:
            return rocon_python_utils.ros.find_resource_from_string(resource, self._rospack)
        except rospkg.ResourceNotFound:
            raise AppException("invalid rapp - %s does not exist [%s]" % (resource, rapp_name))

    def __repr__(self):
        string = ""
        for d in self.data:
            string += d + " : " + str(self.data[d]) + "\n"
        return string

    def to_msg(self):
        '''
          Converts this app definition to ros msg format.
        '''
        a = rapp_manager_msgs.App()
        a.name = self.data['name']
        a.display_name = self.data['display_name']
        a.description = self.data['description']
        a.compatibility = self.data['compatibility']
        a.status = self.data['status']
        a.icon = rocon_python_utils.ros.icon_to_msg(self.data['icon'])
        for pairing_client in self.data['pairing_clients']:
            a.pairing_clients.append(PairingClient(pairing_client.client_type,
                                     dict_to_KeyValue(pairing_client.manager_data),
                                     dict_to_KeyValue(pairing_client.app_data)))
        key = 'required_capabilities'
        if key in self.data:
            for cap in self.data[key]:
                a.required_capabilities.append(cap['name'])
        return a

    def _load_interface(self, data):
        d = {}
        keys = ['subscribers', 'publishers', 'services', 'action_clients', 'action_servers']
        with open(data, 'r') as f:
            y = yaml.load(f.read())
            y = y or {}
            try:
                for k in keys:
                    raw_data = y.get(k, [])

                    new_data = []
                    for r in raw_data:
                        #if r[0] == '/':  # originally removed these, but we really do need to reference such sometimes
                        #    r = r[1:len(r)]
                        new_data.append(r)
                    d[k] = new_data

            except KeyError:
                raise AppException("Invalid interface, missing keys")

        return d

    def _load_pairing_clients(self, app_data, appfile="UNKNOWN"):
        '''
          Load pairing client information from the .rapp file.

          @raise InvalidRappException if the .rapp pairing clients definition was invalid.
        '''
        clients_data = app_data.get('pairing_clients', [])
        clients = []
        for c in clients_data:
            for reqd in ['type', 'manager']:
                if not reqd in c:
                    raise InvalidRappException("malformed .rapp [%s], missing required key [%s]" % (appfile, reqd))
            client_type = c['type']
            manager_data = c['manager']
            if not type(manager_data) == dict:
                raise InvalidRappException("malformed .rapp [%s]: manager data must be a map" % (appfile))

            app_data = c.get('app', {})
            if not type(app_data) == dict:
                raise InvalidRappException("malformed appfile [%s]: app data must be a map" % (appfile))

            clients.append(PairingClient(client_type, manager_data, app_data))
        return clients

    def start(self, application_namespace, gateway_name, rocon_uri_string, remappings=[], force_screen=False,
              caps_list=None):
        '''
          Some important jobs here.

          1) run the rapp launcher under the unique robot name namespace

          This guarantees that flipped entities generate unique node id's that won't collide when communicating
          with each other (refer to https://github.com/robotics-in-concert/rocon_multimaster/issues/136).

          2) Apply remapping rules while ignoring the namespace underneath.

          :param application_namespace: unique name granted indirectly via the gateways, we namespace everything under this
          :type application_namespace: str
          :param gateway_name: unique name granted to the gateway
          :type gateway_name: str
          :param rocon_uri_string: uri of the app manager's platform (used as a check for compatibility)
          :type rocon_uri_string: str - a rocon uri string
          :param remapping: rules for the app flips.
          :type remapping: list of rocon_std_msgs.msg.Remapping values.
          :param force_screen: whether to roslaunch the app with --screen or not
          :type force_screen: boolean
          :param caps_list: this holds the list of available capabilities, if app needs capabilities
          :type caps_list: CapsList
        '''
        data = self.data
        rospy.loginfo("App Manager : launching '" + (data['name']) + "' underneath /" + application_namespace)

        try:
            # Create modified roslaunch file include the application namespace (robot name + 'application')
            temp = tempfile.NamedTemporaryFile(mode='w+t', delete=False)
            launch_text = _prepare_launch_text(
                                    data['launch'],
                                    data['launch_args'],
                                    application_namespace,
                                    gateway_name,
                                    rocon_uri_string
                                    )
            temp.write(launch_text)
            temp.close()  # unlink it later

            # initialise roslaunch
            self._launch = roslaunch.parent.ROSLaunchParent(rospy.get_param("/run_id"),
                                                            [temp.name],
                                                            is_core=False,
                                                            process_listeners=(),
                                                            force_screen=force_screen)
            self._launch._load_config()  # generate configuration

            if 'required_capabilities' in self.data:  # apply capability-specific remappings needed
                caps_remap_from_list = []  # contains the app's topics/services/actions to be remapped
                caps_remap_to_list = []  # contains the new topic/service/action names
                for cap in self.data['required_capabilities']:  # get capability-specific remappings
                    rospy.loginfo("App Manager : Configuring remappings for capabilty '" + cap['name'] + "'.")
                    if caps_list:
                        try:
                            caps_list.get_cap_remappings(cap, caps_remap_from_list, caps_remap_to_list)
                        except MissingCapabilitiesException as e:
                            rospy.logerr("App Manager : Couldn't get cap remappings. Error: " + str(e))
                    else:  # should not happen, since app would have been pruned
                        raise Exception("Capabilities required, but capability list not provided.")
                for cap_remap in caps_remap_from_list:  # apply cap remappings
                    remap_applied = False
                    for node in self._launch.config.nodes:  # look for cap remap topic is remap topics
                        for node_remap in node.remap_args:  # topic from - topic to pairs
                            if cap_remap in node_remap[0]:
                                node_remap[1] = unicode(caps_remap_to_list[caps_remap_from_list.index(cap_remap)])
                                rospy.loginfo("App Manager : Will remap '" + node_remap[0]
                                              + "' to '" + node_remap[1] + "'.")
                                remap_applied = True
                    if not remap_applied:  # can't determine to which the remapping should be applied to
                        rospy.logwarn("App Manager : Could not determine remapping for capability topic '"
                                      + cap_remap + "'.")
                        rospy.logwarn("App Manager : App might not function correctly."
                                   + " Add it to the remapped topics, if needed.")

            self._connections = {}

            # Prefix with robot name by default (later pass in remap argument)
            remap_from_list = [remapping.remap_from for remapping in remappings]
            remap_to_list = [remapping.remap_to for remapping in remappings]

            for connection_type in ['publishers', 'subscribers', 'services', 'action_clients', 'action_servers']:
                self._connections[connection_type] = []
                for t in data['public_interface'][connection_type]:
                    remapped_name = None
                    # Now we push the rapp launcher down into the prefixed
                    # namespace, so just use it directly
                    indices = [i for i, x in enumerate(remap_from_list) if x == t]
                    if indices:
                        if roslib.names.is_global(remap_to_list[indices[0]]):
                            remapped_name = remap_to_list[indices[0]]
                        else:
                            remapped_name = '/' + application_namespace + "/" + remap_to_list[indices[0]]
                        for N in self._launch.config.nodes:
                            N.remap_args.append((t, remapped_name))
                        self._connections[connection_type].append(remapped_name)
                    else:
                        # don't pass these in as remapping rules - they should map fine for the node as is
                        # just by getting pushed down the namespace.
                        #     https://github.com/robotics-in-concert/rocon_app_platform/issues/61
                        # we still need to pass them back to register for flipping though.
                        if roslib.names.is_global(t):
                            flipped_name = t
                        else:
                            flipped_name = '/' + application_namespace + '/' + t
                        self._connections[connection_type].append(flipped_name)
            _resolve_chain_remappings(self._launch.config.nodes)
            self._launch.start()

            data['status'] = 'Running'
            return True, "Success", self._connections['subscribers'], self._connections['publishers'], \
                self._connections['services'], self._connections['action_clients'], self._connections['action_servers']

        except Exception as e:
            print str(e)
            traceback.print_stack()
            rospy.logerr("App Manager : Error while launching " + data['launch'])
            data['status'] = "Error while launching " + data['launch']
            return False, "Error while launching " + data['name'], [], [], [], [], []
        finally:
            os.unlink(temp.name)

    def stop(self):
        data = self.data

        try:
            if self._launch:
                try:
                    self._launch.shutdown()
                finally:
                    self._launch = None
                    data['status'] = 'Ready'
                rospy.loginfo("App Manager : Stopped rapp [%s]" % data['name'] + "'.")
        except Exception as e:
            print str(e)
            error_msg = "Error while stopping rapp '" + data['name'] + "'."
            rospy.loginfo(error_msg)
            data['status'] = 'Error'
            return False, error_msg, self._connections['subscribers'], self._connections['publishers'], \
                self._connections['services'], self._connections['action_clients'], self._connections['action_servers']

        return True, "Success", self._connections['subscribers'], self._connections['publishers'], \
                self._connections['services'], self._connections['action_clients'], self._connections['action_servers']

    def is_running(self):
        '''
         Is the rapp both launched and currently running?

         Actually three possible states 1) not launched 2) running, 3) stopped
         Could acutally return a tertiary value, but rapp manager doesn't need
         to make any decision making about that (for now), so just return
         running or not.

         Used by the rapp_manager.

         :returns: True if the rapp is executing or False otherwise.
         :rtype: bool
        '''
        if not self._launch:
            return False
        elif self._launch.pm and self._launch.pm.done:
            # time.sleep(1.0)  # do we need this sleep?
            return False
        return True

##############################################################################
# Utilities
##############################################################################


def dict_to_KeyValue(d):
    '''
      Converts a dictionary to key value ros msg type.
    '''
    l = []
    for k, v in d.iteritems():
        l.append(rocon_std_msgs.KeyValue(k, str(v)))
    return l


def get_standard_args(roslaunch_file):
    '''
      Given the Rapp launch file, this function parses the top-level args
      in the file. Returns the complete list of top-level arguments that
      match standard args so that they can be passed to the launch file

      :param roslaunch_file: rapp launch file we are parsing for arguments
      :type roslaunch_file: str
      :returns: list of top-level arguments that match standard arguments. Empty
              list on parse failure
      :rtype: [str]
    '''
    try:
        loader = roslaunch.xmlloader.XmlLoader(resolve_anon=False)
        unused_config = load_config_default([roslaunch_file], None, loader=loader,
                                     verbose=False, assign_machines=False)
        available_args = \
                [str(x) for x in loader.root_context.resolve_dict['arg']]
        return [x for x in available_args if x in Rapp.standard_args]
    except (RLException, rospkg.common.ResourceNotFound) as e:
        # The ResourceNotFound lets us catch errors when the launcher has invalid
        # references to resources
        rospy.logerr("App Manager : failed to parse top-level args from rapp " +
                     "launch file [" + str(e) + "]")
        return []


def _prepare_launch_text(launch_file, launch_args, application_namespace,
                        gateway_name, rocon_uri_string):
    '''
      Prepare the launch file text. This essentially wraps the rapp launcher
      with the following roslaunch elements:

      - group namespace
      - roslaunch args

      The roslaunch args are a list of string keys used to select which
      automatically generated roslaunch args (e.g. namespace, name,
      rocon_uri properties) should get passed to the rapp. Note that we
      don't pass the whole set, because roslaunch args will throw an error
      if the rapp itself isn't expecting them. The logoc for determing this is
      in get_standard_args.

      :param launch_file: fully resolved launch file path
      :type launch_file: str
      :param launch_args: strings identifying the keys of the standard roslaunch args
             to send (not the args themselves)
      :type launch_args: str[]
      :param application_namespace: unique name granted indirectly via the
             gateways, we namespace everything under this
      :type application_namespace: str
      :param gateway_name: unique name granted to the gateway
      :type gateway_name: str
      :param rocon_uri_string : used to pass down information about the platform that is running this app to the app itself.
      :type rocon_uri_string: str - a rocon uri string

      The rocon_uri_string variable is a fixed identifier for this app manager's platform - i.e. no special
      characters or wildcards should be contained therein.
    '''

    # Prepare argument mapping
    launch_arg_mapping = {}
    launch_arg_mapping['application_namespace'] = application_namespace
    launch_arg_mapping['gateway_name'] = gateway_name
    launch_arg_mapping['rocon_uri'] = rocon_uri_string

    launch_text = '<launch>\n  <include ns="%s" file="%s">\n' % (application_namespace, launch_file)
    for arg in launch_args:
        launch_text += '    <arg name="%s" value="%s"/>' % (arg, launch_arg_mapping[arg])
    launch_text += '  </include>\n</launch>\n'
    return launch_text


def _resolve_chain_remappings(nodes):
    """
        Resolve chain remapping rules contained in node remapping arguments
        replace the node remapping argument

        :param nodes: roslaunch nodes
        :type nodes: roslaunch.Nodes[]
    """
    for n in nodes:
        new_remap_args_dict = {}

        for fr, to in n.remap_args:
            if str(fr) in new_remap_args_dict:
                rospy.logwarn("App Manager : Remapping rule for %s already exists. Ignoring remapping rule from %s to %s", str(fr), str(fr), str(to))
            else:
                # if there is a value which matches with remap_from, the value should be replaced with the new remap_to
                keys = [k for k, v in new_remap_args_dict.items() if v == str(fr)]
                for k in keys:
                    new_remap_args_dict[k] = str(to)

                new_remap_args_dict[str(fr)] = str(to)
        n.remap_args = new_remap_args_dict.items()<|MERGE_RESOLUTION|>--- conflicted
+++ resolved
@@ -66,19 +66,12 @@
 
     def __init__(self, package, package_relative_rapp_filename, rospack):
         '''
-<<<<<<< HEAD
-           :param package this rapp is nested in
-           :type package: :py:class:`catkin_pkg.package.Package`
-           :param package_relative_rapp_filename : string specified by the package export
-           :type package_relative_rapp_filename: os.path
-=======
            @param package: this rapp is nested in
            @type package: :py:class:`catkin_pkg.package.Package`
            @param package_relative_rapp_filename: string specified by the package export
            @type package_relative_rapp_filename: os.path
            @param rospack: utility cache to speed up ros resource searches
            @type rospack: :py:class:`rospkg.RosPack`
->>>>>>> 67f50816
         '''
         self.package_name = package.name
         self._rospack = rospack
@@ -101,11 +94,7 @@
             data['compatibility'] = app_data['compatibility']
             data['launch'] = self._find_rapp_resource(rapp_name, app_data['launch'])
             data['launch_args'] = get_standard_args(data['launch'])
-<<<<<<< HEAD
-            data['public_interface'] = self._load_interface(self._find_rapp_resource(rapp_name, package_path, app_data['public_interface']))
-=======
             data['public_interface'] = self._load_interface(self._find_rapp_resource(rapp_name, app_data['public_interface']))
->>>>>>> 67f50816
             data['pairing_clients'] = self._load_pairing_clients(app_data, self.filename)
             if 'icon' not in app_data:
                 data['icon'] = None
@@ -124,21 +113,12 @@
           Find a rapp resource (.launch, .interface, icon) relative to the
           specified package path.
 
-<<<<<<< HEAD
-          :param rapp_name : name of the rapp, only used for log messages.
-          :type rapp_name: str
-          :param package_path : the root of the package to begin the search
-          :type package_path: os.path
-          :param resource : a typical resource identifier to look for
-          :type resource: pkg_name/file pair in str format.
-=======
           @param rapp_name : name of the rapp, only used for log messages.
           @type str
           @param resource : a typical resource identifier to look for
           @type pkg_name/file pair in str format.
 
           :raises: :exc:`.exceptions.AppException` if the resource is not found
->>>>>>> 67f50816
         '''
         try:
             return rocon_python_utils.ros.find_resource_from_string(resource, self._rospack)
@@ -230,18 +210,18 @@
 
           2) Apply remapping rules while ignoring the namespace underneath.
 
-          :param application_namespace: unique name granted indirectly via the gateways, we namespace everything under this
-          :type application_namespace: str
-          :param gateway_name: unique name granted to the gateway
-          :type gateway_name: str
-          :param rocon_uri_string: uri of the app manager's platform (used as a check for compatibility)
-          :type rocon_uri_string: str - a rocon uri string
-          :param remapping: rules for the app flips.
-          :type remapping: list of rocon_std_msgs.msg.Remapping values.
-          :param force_screen: whether to roslaunch the app with --screen or not
-          :type force_screen: boolean
-          :param caps_list: this holds the list of available capabilities, if app needs capabilities
-          :type caps_list: CapsList
+          @param application_namespace ; unique name granted indirectly via the gateways, we namespace everything under this
+          @type str
+          @param gateway_name ; unique name granted to the gateway
+          @type str
+          @param rocon_uri_string : uri of the app manager's platform (used as a check for compatibility)
+          @type str : a rocon uri string
+          @param remapping : rules for the app flips.
+          @type list of rocon_std_msgs.msg.Remapping values.
+          @param force_screen : whether to roslaunch the app with --screen or not
+          @type boolean
+          @param caps_list : this holds the list of available capabilities, if app needs capabilities
+          @type CapsList
         '''
         data = self.data
         rospy.loginfo("App Manager : launching '" + (data['name']) + "' underneath /" + application_namespace)
@@ -374,8 +354,8 @@
 
          Used by the rapp_manager.
 
-         :returns: True if the rapp is executing or False otherwise.
-         :rtype: bool
+         @return True if the rapp is executing or False otherwise.
+         @type Bool
         '''
         if not self._launch:
             return False
@@ -405,11 +385,11 @@
       in the file. Returns the complete list of top-level arguments that
       match standard args so that they can be passed to the launch file
 
-      :param roslaunch_file: rapp launch file we are parsing for arguments
-      :type roslaunch_file: str
-      :returns: list of top-level arguments that match standard arguments. Empty
+      @param roslaunch_file : rapp launch file we are parsing for arguments
+      @type str
+      @return list of top-level arguments that match standard arguments. Empty
               list on parse failure
-      :rtype: [str]
+      @rtype [str]
     '''
     try:
         loader = roslaunch.xmlloader.XmlLoader(resolve_anon=False)
@@ -442,18 +422,18 @@
       if the rapp itself isn't expecting them. The logoc for determing this is
       in get_standard_args.
 
-      :param launch_file: fully resolved launch file path
-      :type launch_file: str
-      :param launch_args: strings identifying the keys of the standard roslaunch args
+      @param launch_file: fully resolved launch file path
+      @type str
+      @param launch_args: strings identifying the keys of the standard roslaunch args
              to send (not the args themselves)
-      :type launch_args: str[]
-      :param application_namespace: unique name granted indirectly via the
+      @type str[]
+      @param application_namespace ; unique name granted indirectly via the
              gateways, we namespace everything under this
-      :type application_namespace: str
-      :param gateway_name: unique name granted to the gateway
-      :type gateway_name: str
-      :param rocon_uri_string : used to pass down information about the platform that is running this app to the app itself.
-      :type rocon_uri_string: str - a rocon uri string
+      @type str
+      @param gateway_name : unique name granted to the gateway
+      @type str
+      @param rocon_uri_string : used to pass down information about the platform that is running this app to the app itself.
+      @type str : a rocon uri string
 
       The rocon_uri_string variable is a fixed identifier for this app manager's platform - i.e. no special
       characters or wildcards should be contained therein.
@@ -477,8 +457,8 @@
         Resolve chain remapping rules contained in node remapping arguments
         replace the node remapping argument
 
-        :param nodes: roslaunch nodes
-        :type nodes: roslaunch.Nodes[]
+        @param nodes: roslaunch nodes
+        @type: roslaunch.Nodes[]
     """
     for n in nodes:
         new_remap_args_dict = {}
