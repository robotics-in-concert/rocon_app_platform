#
# License: BSD
#   https://raw.github.com/robotics-in-concert/rocon_app_platform/license/LICENSE
#
##############################################################################
# Imports
##############################################################################

import os
import yaml
import rospkg
import roslib.names
import rospy
from roslaunch.config import load_config_default
from roslaunch.core import RLException
import roslaunch.parent
import traceback
import tempfile
import rocon_python_utils
from .exceptions import AppException, InvalidRappException, MissingCapabilitiesException
import rocon_app_manager_msgs.msg as rapp_manager_msgs
import rocon_std_msgs.msg as rocon_std_msgs
import roslaunch.xmlloader

##############################################################################
# Class
##############################################################################


class PairingClient(object):
    '''
      A pairing client runs an app which is one which will work in tandem with
      this robot (rocon) app. The client is usually a smart phone or tablet.
    '''
    __slots__ = ['client_type', 'manager_data', 'app_data']

    def __init__(self, client_type, manager_data, app_data):
        self.client_type = client_type
        self.manager_data = manager_data
        self.app_data = app_data

    def as_dict(self):
        return {'client_type': self.client_type, 'manager_data': self.manager_data, 'app_data': self.app_data}

    def __eq__(self, other):
        if not isinstance(other, PairingClient):
            return False
        return self.client_type == other.client_type and \
               self.manager_data == other.manager_data and \
               self.app_data == other.app_data

    def __repr__(self):
        return yaml.dump(self.as_dict())


class Rapp(object):
    '''
        Got many inspiration and imported from willow_app_manager
        implementation (Jihoon)
    '''
    # I should add a __slots__ definition here to make it easy to read

<<<<<<< HEAD
    # args that can be parsed for inside a rapp launcher, these args
    # get passed down in the temporary launcher that gets constructed when
    # pushing down a namespace.
    standard_args = ['gateway_name', 'application_namespace', 'rocon_uri', 'capability_server_nodelet_manager_name']
=======
    # standard args that can be put inside a rapp launcher, the rapp manager
    # will fill these args in when starting the rapp
    standard_args = ['gateway_name', 'application_namespace', 'rocon_uri']
>>>>>>> 07fddb03

    def __init__(self, package, package_relative_rapp_filename, rospack):
        '''
           @param package: this rapp is nested in
           @type package: :py:class:`catkin_pkg.package.Package`
           @param package_relative_rapp_filename: string specified by the package export
           @type package_relative_rapp_filename: os.path
           @param rospack: utility cache to speed up ros resource searches
           @type rospack: :py:class:`rospkg.RosPack`
        '''
        self.package_name = package.name
        self._rospack = rospack
        package_path = os.path.dirname(package.filename)
        self.filename = os.path.join(package_path, package_relative_rapp_filename)
        self._connections = {}
        for connection_type in ['publishers', 'subscribers', 'services', 'action_clients', 'action_servers']:
            self._connections[connection_type] = []
        rapp_name = os.path.splitext(os.path.basename(self.filename))[0]
        rospy.loginfo("App Manager : loading rapp '%s/%s'" % (package.name, rapp_name))
        with open(self.filename, 'r') as f:
            data = {}
            app_data = yaml.load(f.read())
            for reqd in ['launch', 'public_interface', 'compatibility']:
                if not reqd in app_data:
                    raise AppException("Invalid rapp file format [" + self.filename + "], missing required key [" + reqd + "]")
            data['name'] = package.name + "/" + rapp_name
            data['display_name'] = app_data.get('display', rapp_name)
            data['description'] = app_data.get('description', '')
            data['compatibility'] = app_data['compatibility']
            data['launch'] = self._find_rapp_resource(rapp_name, app_data['launch'])
            data['launch_args'] = get_standard_args(data['launch'])
            data['public_interface'] = self._load_interface(self._find_rapp_resource(rapp_name, app_data['public_interface']))
            data['pairing_clients'] = self._load_pairing_clients(app_data, self.filename)
            if 'icon' not in app_data:
                data['icon'] = None
            else:
                data['icon'] = self._find_rapp_resource(rapp_name, app_data['icon'])
            data['status'] = 'Ready'
            required_capabilities = 'required_capabilities'
            if required_capabilities in app_data:
                data[required_capabilities] = []
                for cap in app_data[required_capabilities]:
                    data[required_capabilities].append(cap)
        self.data = data

    def _find_rapp_resource(self, rapp_name, resource):
        '''
          Find a rapp resource (.launch, .interface, icon) relative to the
          specified package path.

          @param rapp_name : name of the rapp, only used for log messages.
          @type str
          @param resource : a typical resource identifier to look for
          @type pkg_name/file pair in str format.

          :raises: :exc:`.exceptions.AppException` if the resource is not found
        '''
        try:
            return rocon_python_utils.ros.find_resource_from_string(resource, self._rospack)
        except rospkg.ResourceNotFound:
            raise AppException("invalid rapp - %s does not exist [%s]" % (resource, rapp_name))

    def __repr__(self):
        string = ""
        for d in self.data:
            string += d + " : " + str(self.data[d]) + "\n"
        return string

    def to_msg(self):
        '''
          Converts this app definition to ros msg format.
        '''
        a = rapp_manager_msgs.App()
        a.name = self.data['name']
        a.display_name = self.data['display_name']
        a.description = self.data['description']
        a.compatibility = self.data['compatibility']
        a.status = self.data['status']
        a.icon = rocon_python_utils.ros.icon_to_msg(self.data['icon'])
        for pairing_client in self.data['pairing_clients']:
            a.pairing_clients.append(PairingClient(pairing_client.client_type,
                                     dict_to_KeyValue(pairing_client.manager_data),
                                     dict_to_KeyValue(pairing_client.app_data)))
        key = 'required_capabilities'
        if key in self.data:
            for cap in self.data[key]:
                a.required_capabilities.append(cap['name'])
        return a

    def _load_interface(self, data):
        d = {}
        keys = ['subscribers', 'publishers', 'services', 'action_clients', 'action_servers']
        with open(data, 'r') as f:
            y = yaml.load(f.read())
            y = y or {}
            try:
                for k in keys:
                    raw_data = y.get(k, [])

                    new_data = []
                    for r in raw_data:
                        #if r[0] == '/':  # originally removed these, but we really do need to reference such sometimes
                        #    r = r[1:len(r)]
                        new_data.append(r)
                    d[k] = new_data

            except KeyError:
                raise AppException("Invalid interface, missing keys")

        return d

    def _load_pairing_clients(self, app_data, appfile="UNKNOWN"):
        '''
          Load pairing client information from the .rapp file.

          @raise InvalidRappException if the .rapp pairing clients definition was invalid.
        '''
        clients_data = app_data.get('pairing_clients', [])
        clients = []
        for c in clients_data:
            for reqd in ['type', 'manager']:
                if not reqd in c:
                    raise InvalidRappException("malformed .rapp [%s], missing required key [%s]" % (appfile, reqd))
            client_type = c['type']
            manager_data = c['manager']
            if not type(manager_data) == dict:
                raise InvalidRappException("malformed .rapp [%s]: manager data must be a map" % (appfile))

            app_data = c.get('app', {})
            if not type(app_data) == dict:
                raise InvalidRappException("malformed appfile [%s]: app data must be a map" % (appfile))

            clients.append(PairingClient(client_type, manager_data, app_data))
        return clients

    def start(self, application_namespace, gateway_name, rocon_uri_string, remappings=[], force_screen=False,
              caps_list=None):
        '''
          Some important jobs here.

          1) run the rapp launcher under the unique robot name namespace

          This guarantees that flipped entities generate unique node id's that won't collide when communicating
          with each other (refer to https://github.com/robotics-in-concert/rocon_multimaster/issues/136).

          2) Apply remapping rules while ignoring the namespace underneath.

          @param application_namespace ; unique name granted indirectly via the gateways, we namespace everything under this
          @type str
          @param gateway_name ; unique name granted to the gateway
          @type str
          @param rocon_uri_string : uri of the app manager's platform (used as a check for compatibility)
          @type str : a rocon uri string
          @param remapping : rules for the app flips.
          @type list of rocon_std_msgs.msg.Remapping values.
          @param force_screen : whether to roslaunch the app with --screen or not
          @type boolean
          @param caps_list : this holds the list of available capabilities, if app needs capabilities
          @type CapsList
        '''
        data = self.data
        rospy.loginfo("App Manager : launching '" + (data['name']) + "' underneath /" + application_namespace)

        try:
            # Create modified roslaunch file include the application namespace (robot name + 'application')
            temp = tempfile.NamedTemporaryFile(mode='w+t', delete=False)
            if caps_list:
                launch_text = _prepare_launch_text(data['launch'],
                                                   data['launch_args'],
                                                   application_namespace,
                                                   gateway_name,
                                                   rocon_uri_string,
                                                   caps_list.nodelet_manager_name)
            else:
                launch_text = _prepare_launch_text(data['launch'],
                                                   data['launch_args'],
                                                   application_namespace,
                                                   gateway_name,
                                                   rocon_uri_string)
            temp.write(launch_text)
            temp.close()  # unlink it later

            # initialise roslaunch
            self._launch = roslaunch.parent.ROSLaunchParent(rospy.get_param("/run_id"),
                                                            [temp.name],
                                                            is_core=False,
                                                            process_listeners=(),
                                                            force_screen=force_screen)
            self._launch._load_config()  # generate configuration

            if 'required_capabilities' in self.data:  # apply capability-specific remappings needed
                caps_remap_from_list = []  # contains the app's topics/services/actions to be remapped
                caps_remap_to_list = []  # contains the new topic/service/action names
                for cap in self.data['required_capabilities']:  # get capability-specific remappings
                    rospy.loginfo("App Manager : Configuring remappings for capabilty '" + cap['name'] + "'.")
                    if caps_list:
                        try:
                            caps_list.get_cap_remappings(cap, caps_remap_from_list, caps_remap_to_list)
                        except MissingCapabilitiesException as e:
                            rospy.logerr("App Manager : Couldn't get cap remappings. Error: " + str(e))
                    else:  # should not happen, since app would have been pruned
                        raise Exception("Capabilities required, but capability list not provided.")
                for cap_remap in caps_remap_from_list:  # apply cap remappings
                    remap_applied = False
                    for node in self._launch.config.nodes:  # look for cap remap topic is remap topics
                        for node_remap in node.remap_args:  # topic from - topic to pairs
                            if cap_remap in node_remap[0]:
                                node_remap[1] = unicode(caps_remap_to_list[caps_remap_from_list.index(cap_remap)])
                                rospy.loginfo("App Manager : Will remap '" + node_remap[0]
                                              + "' to '" + node_remap[1] + "'.")
                                remap_applied = True
                    if not remap_applied:  # can't determine to which the remapping should be applied to
                        rospy.logwarn("App Manager : Could not determine remapping for capability topic '"
                                      + cap_remap + "'.")
                        rospy.logwarn("App Manager : App might not function correctly."
                                   + " Add it to the remapped topics, if needed.")

            self._connections = {}

            # Prefix with robot name by default (later pass in remap argument)
            remap_from_list = [remapping.remap_from for remapping in remappings]
            remap_to_list = [remapping.remap_to for remapping in remappings]

            for connection_type in ['publishers', 'subscribers', 'services', 'action_clients', 'action_servers']:
                self._connections[connection_type] = []
                for t in data['public_interface'][connection_type]:
                    remapped_name = None
                    # Now we push the rapp launcher down into the prefixed
                    # namespace, so just use it directly
                    indices = [i for i, x in enumerate(remap_from_list) if x == t]
                    if indices:
                        if roslib.names.is_global(remap_to_list[indices[0]]):
                            remapped_name = remap_to_list[indices[0]]
                        else:
                            remapped_name = '/' + application_namespace + "/" + remap_to_list[indices[0]]
                        for N in self._launch.config.nodes:
                            N.remap_args.append((t, remapped_name))
                        self._connections[connection_type].append(remapped_name)
                    else:
                        # don't pass these in as remapping rules - they should map fine for the node as is
                        # just by getting pushed down the namespace.
                        #     https://github.com/robotics-in-concert/rocon_app_platform/issues/61
                        # we still need to pass them back to register for flipping though.
                        if roslib.names.is_global(t):
                            flipped_name = t
                        else:
                            flipped_name = '/' + application_namespace + '/' + t
                        self._connections[connection_type].append(flipped_name)
            _resolve_chain_remappings(self._launch.config.nodes)
            self._launch.start()

            data['status'] = 'Running'
            return True, "Success", self._connections['subscribers'], self._connections['publishers'], \
                self._connections['services'], self._connections['action_clients'], self._connections['action_servers']

        except Exception as e:
            print str(e)
            traceback.print_stack()
            rospy.logerr("App Manager : Error while launching " + data['launch'])
            data['status'] = "Error while launching " + data['launch']
            return False, "Error while launching " + data['name'], [], [], [], [], []
        finally:
            os.unlink(temp.name)

    def stop(self):
        data = self.data

        try:
            if self._launch:
                try:
                    self._launch.shutdown()
                finally:
                    self._launch = None
                    data['status'] = 'Ready'
                rospy.loginfo("App Manager : Stopped rapp [%s]" % data['name'] + "'.")
        except Exception as e:
            print str(e)
            error_msg = "Error while stopping rapp '" + data['name'] + "'."
            rospy.loginfo(error_msg)
            data['status'] = 'Error'
            return False, error_msg, self._connections['subscribers'], self._connections['publishers'], \
                self._connections['services'], self._connections['action_clients'], self._connections['action_servers']

        return True, "Success", self._connections['subscribers'], self._connections['publishers'], \
                self._connections['services'], self._connections['action_clients'], self._connections['action_servers']

    def is_running(self):
        '''
         Is the rapp both launched and currently running?

         Actually three possible states 1) not launched 2) running, 3) stopped
         Could acutally return a tertiary value, but rapp manager doesn't need
         to make any decision making about that (for now), so just return
         running or not.

         Used by the rapp_manager.

         @return True if the rapp is executing or False otherwise.
         @type Bool
        '''
        if not self._launch:
            return False
        elif self._launch.pm and self._launch.pm.done:
            # time.sleep(1.0)  # do we need this sleep?
            return False
        return True

##############################################################################
# Utilities
##############################################################################


def dict_to_KeyValue(d):
    '''
      Converts a dictionary to key value ros msg type.
    '''
    l = []
    for k, v in d.iteritems():
        l.append(rocon_std_msgs.KeyValue(k, str(v)))
    return l


def get_standard_args(roslaunch_file):
    '''
      Given the Rapp launch file, this function parses the top-level args
      in the file. Returns the complete list of top-level arguments that
      match standard args so that they can be passed to the launch file

      @param roslaunch_file : rapp launch file we are parsing for arguments
      @type str
      @return list of top-level arguments that match standard arguments. Empty
              list on parse failure
      @rtype [str]
    '''
    try:
        loader = roslaunch.xmlloader.XmlLoader(resolve_anon=False)
        unused_config = load_config_default([roslaunch_file], None, loader=loader,
                                     verbose=False, assign_machines=False)
        available_args = \
                [str(x) for x in loader.root_context.resolve_dict['arg']]
        return [x for x in available_args if x in Rapp.standard_args]
    except (RLException, rospkg.common.ResourceNotFound) as e:
        # The ResourceNotFound lets us catch errors when the launcher has invalid
        # references to resources
        rospy.logerr("App Manager : failed to parse top-level args from rapp " +
                     "launch file [" + str(e) + "]")
        return []


def _prepare_launch_text(launch_file, launch_args, application_namespace,
                        gateway_name, rocon_uri_string, capability_server_nodelet_manager_name=None):
    '''
      Prepare the launch file text. This essentially wraps the rapp launcher
      with the following roslaunch elements:

      - group namespace
      - roslaunch args

      The roslaunch args are a list of string keys used to select which
      automatically generated roslaunch args (e.g. namespace, name,
      rocon_uri properties) should get passed to the rapp. Note that we
      don't pass the whole set, because roslaunch args will throw an error
      if the rapp itself isn't expecting them. The logoc for determing this is
      in get_standard_args.

      @param launch_file: fully resolved launch file path
      @type str
      @param launch_args: strings identifying the keys of the standard roslaunch args
             to send (not the args themselves)
      @type str[]
      @param application_namespace ; unique name granted indirectly via the
             gateways, we namespace everything under this
      @type str
      @param gateway_name : unique name granted to the gateway
      @type str
      @param rocon_uri_string : used to pass down information about the platform that is running this app to the app itself.
      @type str : a rocon uri string

      The rocon_uri_string variable is a fixed identifier for this app manager's platform - i.e. no special
      characters or wildcards should be contained therein.
    '''

    # Prepare argument mapping
    launch_arg_mapping = {}
    launch_arg_mapping['application_namespace'] = application_namespace
    launch_arg_mapping['gateway_name'] = gateway_name
    launch_arg_mapping['rocon_uri'] = rocon_uri_string
    launch_arg_mapping['capability_server_nodelet_manager_name'] = capability_server_nodelet_manager_name

    launch_text = '<launch>\n  <include ns="%s" file="%s">\n' % (application_namespace, launch_file)
    for arg in launch_args:
        launch_text += '    <arg name="%s" value="%s"/>' % (arg, launch_arg_mapping[arg])
    launch_text += '  </include>\n</launch>\n'
    return launch_text


def _resolve_chain_remappings(nodes):
    """
        Resolve chain remapping rules contained in node remapping arguments
        replace the node remapping argument

        @param nodes: roslaunch nodes
        @type: roslaunch.Nodes[]
    """
    for n in nodes:
        new_remap_args_dict = {}

        for fr, to in n.remap_args:
            if str(fr) in new_remap_args_dict:
                rospy.logwarn("App Manager : Remapping rule for %s already exists. Ignoring remapping rule from %s to %s", str(fr), str(fr), str(to))
            else:
                # if there is a value which matches with remap_from, the value should be replaced with the new remap_to
                keys = [k for k, v in new_remap_args_dict.items() if v == str(fr)]
                for k in keys:
                    new_remap_args_dict[k] = str(to)

                new_remap_args_dict[str(fr)] = str(to)
        n.remap_args = new_remap_args_dict.items()<|MERGE_RESOLUTION|>--- conflicted
+++ resolved
@@ -60,16 +60,9 @@
     '''
     # I should add a __slots__ definition here to make it easy to read
 
-<<<<<<< HEAD
-    # args that can be parsed for inside a rapp launcher, these args
-    # get passed down in the temporary launcher that gets constructed when
-    # pushing down a namespace.
-    standard_args = ['gateway_name', 'application_namespace', 'rocon_uri', 'capability_server_nodelet_manager_name']
-=======
     # standard args that can be put inside a rapp launcher, the rapp manager
     # will fill these args in when starting the rapp
-    standard_args = ['gateway_name', 'application_namespace', 'rocon_uri']
->>>>>>> 07fddb03
+    standard_args = ['gateway_name', 'application_namespace', 'rocon_uri', 'capability_server_nodelet_manager_name']
 
     def __init__(self, package, package_relative_rapp_filename, rospack):
         '''
